# optimization/remodel/run_opt.py
import argparse
import pandas as pd
import gurobipy as gp

from .config import PARAMS
from .io import get_base_house
from . import costs
from .xgb_predictor import (
    XGBBundle,
    _coerce_quality_ordinals_inplace,
    _coerce_utilities_ordinal_inplace,
)
from .gurobi_model import build_mip_embed
from .features import MODIFIABLE

# -----------------------------
# Mapeos Utilities (ordinales)
# -----------------------------
UTIL_TO_ORD = {"ELO": 0, "NoSeWa": 1, "NoSewr": 2, "AllPub": 3}
ORD_TO_UTIL = {v: k for k, v in UTIL_TO_ORD.items()}

def _safe_util_ord(val) -> int:
    """Convierte val a 0..3 de forma robusta."""
    try:
        v = pd.to_numeric(val, errors="coerce")
        if pd.notna(v) and int(v) in (0, 1, 2, 3):
            return int(v)
    except Exception:
        pass
    return UTIL_TO_ORD.get(str(val), 0)

def _qual_to_ord(val, default=2):
    MAP = {"Po":0,"Fa":1,"TA":2,"Gd":3,"Ex":4}
    try:
        v = pd.to_numeric(val, errors="coerce")
        if pd.notna(v):
            iv = int(v)
            if iv in (0,1,2,3,4):
                return iv
    except Exception:
        pass
    return MAP.get(str(val).strip(), default)

# -----------------------------
# Helpers de impresión
# -----------------------------
def money(v: float) -> str:
    try:
        f = float(pd.to_numeric(v, errors="coerce"))
    except Exception:
        return str(v)
    if pd.isna(f):
        return "-"
    return f"${f:,.0f}"

def frmt_num(x) -> str:
    """Formatea numeros, si viene string/NaN, devuelve '-' o el string."""
    try:
        v = float(pd.to_numeric(x, errors="coerce"))
    except Exception:
        return str(x)
    if pd.isna(v):
        return "-"
    return f"{v:,.2f}" if abs(v - round(v)) > 1e-6 else f"{int(round(v))}"

def _getv(m, *names):
    """Devuelve la primera variable que exista entre varios alias."""
    for nm in names:
        v = m.getVarByName(nm)
        if v is not None:
            return v
    # plan C: buscar ignorando espacios/underscores y case
    target_keys = [nm.replace(" ", "").replace("_", "").lower() for nm in names]
    for v in m.getVars():
        key = v.VarName.replace(" ", "").replace("_", "").lower()
        if key in target_keys:
            return v
    return None

# -----------------------------
# Construir fila base con dummies
# -----------------------------
def _row_with_dummies(base_row: pd.Series, feat_order: list[str]) -> dict[str, float]:
    vals: dict[str, float] = {}
    for col in feat_order:
        if col in base_row.index:
            vals[col] = base_row[col]
        else:
            if "_" in col:
                base_col, dummy_val = col.split("_", 1)
                if base_col in base_row.index:
                    vals[col] = 1.0 if str(base_row[base_col]) == dummy_val else 0.0
                else:
                    vals[col] = 0.0
            else:
                vals[col] = 0.0
    return vals

# =============================
# main
# =============================
def main():
    ap = argparse.ArgumentParser()
    ap.add_argument("--pid", type=int, required=True)
    ap.add_argument("--budget", type=float, required=True)
    ap.add_argument("--basecsv", type=str, default=None, help="ruta alternativa al CSV base")
    args = ap.parse_args()

    # Datos base, costos y modelo
    base = get_base_house(args.pid, base_csv=args.basecsv)
    ct = costs.CostTables()
    bundle = XGBBundle()

    # ===== precio_base (ValorInicial) con el pipeline COMPLETO =====
    feat_order = bundle.feature_names_in()
    X_base = pd.DataFrame([_row_with_dummies(base.row, feat_order)], columns=feat_order)

    # normalizaciones defensivas
    _coerce_quality_ordinals_inplace(X_base, getattr(bundle, "quality_cols", []))
    _coerce_utilities_ordinal_inplace(X_base)

    precio_base = float(bundle.predict(X_base).iloc[0])

    # ============== DEBUGS (opcionales) ==============
    # Kitchen Qual
    if "Kitchen Qual" in feat_order:
        X_dbg = X_base.copy()
        vals = []
        for q in [0, 1, 2, 3, 4]:
            X_dbg.loc[:, "Kitchen Qual"] = q
            vals.append((q, float(bundle.predict(X_dbg).iloc[0])))
        print("DEBUG Kitchen Qual -> precio:", vals)

    # Utilities
    if "Utilities" in feat_order:
        vals = []
        for k, name in enumerate(["ELO", "NoSeWa", "NoSewr", "AllPub"]):
            X_dbg = X_base.copy()
            X_dbg.loc[:, "Utilities"] = k
            vals.append((k, name, float(bundle.predict(X_dbg).iloc[0])))
        print("DEBUG Utilities -> precio:", [(k, name, round(p, 2)) for (k, name, p) in vals])

    # Roof Style
    try:
        if any(c.startswith("Roof Style_") for c in X_base.columns):
            X_dbg = X_base.copy()
            for c in [c for c in X_dbg.columns if c.startswith("Roof Style_")]:
                X_dbg[c] = 0.0
            vals = []
            for nm in ["Flat", "Gable", "Gambrel", "Hip", "Mansard", "Shed"]:
                col = f"Roof Style_{nm}"
                if col in X_dbg.columns:
                    X_dbg[col] = 1.0
                    vals.append((nm, float(bundle.predict(X_dbg).iloc[0])))
                    X_dbg[col] = 0.0
            print("DEBUG Roof Style -> precio:", vals)
    except Exception:
        pass

    # Roof Matl
    try:
        if any(c.startswith("Roof Matl_") for c in X_base.columns):
            X_dbg = X_base.copy()
            for c in [c for c in X_dbg.columns if c.startswith("Roof Matl_")]:
                X_dbg[c] = 0.0
            vals = []
            for nm in ["ClyTile", "CompShg", "Membran", "Metal", "Roll", "Tar&Grv", "WdShake", "WdShngl"]:
                col = f"Roof Matl_{nm}"
                if col in X_dbg.columns:
                    X_dbg[col] = 1.0
                    vals.append((nm, float(bundle.predict(X_dbg).iloc[0])))
                    X_dbg[col] = 0.0
            print("DEBUG Roof Matl -> precio:", vals)
    except Exception:
        pass

    # Exterior 1st
    if any(c.startswith("Exterior 1st_") for c in X_base.columns):
        Xd = X_base.copy()
        for c in [c for c in Xd.columns if c.startswith("Exterior 1st_")]:
            Xd[c] = 0.0
        vals = []
        for nm in ["AsbShng","AsphShn","BrkComm","BrkFace","CBlock","CemntBd","HdBoard","ImStucc",
                   "MetalSd","Other","Plywood","PreCast","Stone","Stucco","VinylSd","Wd Sdng","WdShngl"]:
            col = f"Exterior 1st_{nm}"
            if col in Xd.columns:
                Xd[col] = 1.0
                vals.append((nm, float(bundle.predict(Xd).iloc[0])))
                Xd[col] = 0.0
        print("DEBUG Exterior 1st -> precio:", vals)

    # Exter Qual / Exter Cond
    if "Exter Qual" in X_base.columns:
        Xd = X_base.copy()
        vals = []
        for q in [0,1,2,3,4]:
            Xd.loc[:, "Exter Qual"] = q
            vals.append((q, float(bundle.predict(Xd).iloc[0])))
        print("DEBUG Exter Qual -> precio:", vals)

    if "Exter Cond" in X_base.columns:
        Xd = X_base.copy()
        vals = []
        for q in [0,1,2,3,4]:
            Xd.loc[:, "Exter Cond"] = q
            vals.append((q, float(bundle.predict(Xd).iloc[0])))
        print("DEBUG Exter Cond -> precio:", vals)

    # Mas Vnr Type
    try:
        if any(c.startswith("Mas Vnr Type_") for c in X_base.columns):
            X_dbg = X_base.copy()
            for c in [c for c in X_dbg.columns if c.startswith("Mas Vnr Type_")]:
                X_dbg[c] = 0.0
            vals = []
            for nm in ["BrkCmn","BrkFace","CBlock","Stone","No aplica"]:
                col = f"Mas Vnr Type_{nm}"
                if col in X_dbg.columns:
                    X_dbg[col] = 1.0
                    vals.append((nm, float(bundle.predict(X_dbg).iloc[0])))
                    X_dbg[col] = 0.0
            print("DEBUG Mas Vnr Type -> precio:", vals)
    except Exception:
        pass

    # Electrical
    if any(c.startswith("Electrical_") for c in X_base.columns):
        X_dbg = X_base.copy()
        for c in [c for c in X_dbg.columns if c.startswith("Electrical_")]:
            X_dbg[c] = 0.0
        vals = []
        for nm in ["SBrkr", "FuseA", "FuseF", "FuseP", "Mix"]:
            col = f"Electrical_{nm}"
            if col in X_dbg.columns:
                X_dbg[col] = 1.0
                vals.append((nm, float(bundle.predict(X_dbg).iloc[0])))
                X_dbg[col] = 0.0
        print("DEBUG Electrical -> precio:", vals)

    # Central Air
    try:
        if any(c.startswith("Central Air_") for c in X_base.columns):
            X_dbg = X_base.copy()
            for c in [c for c in X_dbg.columns if c.startswith("Central Air_")]:
                X_dbg[c] = 0.0
            vals = []
            for nm in ["N", "Y"]:
                col = f"Central Air_{nm}"
                if col in X_dbg.columns:
                    X_dbg[col] = 1.0
                    vals.append((nm, float(bundle.predict(X_dbg).iloc[0])))
                    X_dbg[col] = 0.0
            print("DEBUG Central Air -> precio:", vals)
        else:
            print("DEBUG Central Air -> precio: []")
    except Exception:
        pass

<<<<<<< HEAD

        # === DEBUG Garage Finish → precio: barrido Fin, RFn, Unf, No aplica ===
    try:
        cols_gf = ["Garage Finish_Fin", "Garage Finish_RFn", "Garage Finish_Unf", "Garage Finish_No aplica"]

        if any(col in X_base.columns for col in cols_gf):
            print("\nDEBUG Garage Finish → precio:")
            for gf in cols_gf:
                # copio la base
                df_test = X_base.copy()

                # apago todas las dummies de Garage Finish
                for c in cols_gf:
                    if c in df_test.columns:
                        df_test.loc[:, c] = 0

                # activo solo una
                if gf in df_test.columns:
                    df_test.loc[:, gf] = 1

                # predigo con el bundle del pipeline embebido
                y_pred = bundle.predict(df_test)[0]
                print(f"   {gf.replace('Garage Finish_', ''):>10}: {y_pred:,.0f}")
    except Exception as e:
        print(f"(debug garage finish omitido: {e})")


    # === DEBUG Pool QC → precio: barrido ordinal (0–4 o Po–Ex) ===
    try:
        if "Pool QC" in X_base.columns:
            print("\nDEBUG Pool QC → precio (ordinal):")
            Xd = X_base.copy()

            # probar distintos niveles de calidad
            niveles = [0, 1, 2, 3, 4]
            etiquetas = {0: "Po", 1: "Fa", 2: "TA", 3: "Gd", 4: "Ex"}

            vals = []
            for q in niveles:
                Xd.loc[:, "Pool QC"] = q
                y_pred = float(bundle.predict(Xd).iloc[0])
                vals.append((q, etiquetas[q], y_pred))
                print(f"   {etiquetas[q]:>10}: {y_pred:,.0f}")
        else:
            print("(debug pool qc omitido: columna Pool QC no encontrada en X_base)")
    except Exception as e:
        print(f"(debug pool qc omitido: {e})")


            # === DEBUG Ampliaciones → precio: barrido +10%, +20%, +30% ===
    try:
        AMPL_COMPONENTES = [
            "Garage Area", "Wood Deck SF", "Open Porch SF", "Enclosed Porch",
            "3Ssn Porch", "Screen Porch", "Pool Area"
        ]

        print("\nDEBUG Ampliaciones → precio:")
        for comp in AMPL_COMPONENTES:
            if comp not in X_base.columns:
                continue
            base_val = float(pd.to_numeric(X_base.loc[0, comp], errors="coerce") or 0.0)
            if base_val <= 0:
                continue

            X_dbg = X_base.copy()
            vals = []
            for pct in [10, 20, 30]:
                X_dbg.loc[0, comp] = base_val * (1 + pct / 100)
                y_pred = float(bundle.predict(X_dbg).iloc[0])
                vals.append((pct, y_pred))
                X_dbg.loc[0, comp] = base_val  # restaurar

            print(f"  {comp:>15}: base={base_val:,.0f} → "
                  + ", ".join([f"+{p}%={v:,.0f}" for p, v in vals]))
    except Exception as e:
        print(f"(debug ampliaciones omitido: {e})")

    
# === DEBUG Garage Qual / Garage Cond → precio (ordinal 0–4 o Po–Ex) ===
    try:
        if "Garage Qual" in X_base.columns and "Garage Cond" in X_base.columns:
            print("\nDEBUG GarageQual / GarageCond → precio:")

            # Copia base
            Xd = X_base.copy()

            # Definición de niveles
            niveles = [0, 1, 2, 3, 4]
            etiquetas = {0: "Po", 1: "Fa", 2: "TA", 3: "Gd", 4: "Ex"}

            # Resultados individuales
            print("   → Garage Qual:")
            for q in niveles:
                Xd.loc[:, "Garage Qual"] = q
                y_pred = float(bundle.predict(Xd).iloc[0])
                print(f"      {etiquetas[q]:>8}: {y_pred:,.0f}")

            print("   → Garage Cond:")
            for q in niveles:
                Xd.loc[:, "Garage Cond"] = q
                y_pred = float(bundle.predict(Xd).iloc[0])
                print(f"      {etiquetas[q]:>8}: {y_pred:,.0f}")
        else:
            print("(debug garage qual/cond omitido: columnas no encontradas en X_base)")
    except Exception as e:
        print(f"(debug garage qual/cond omitido: {e})")

        # === DEBUG PavedDrive → precio: barrido N, P, Y ===
    try:
        cols_pd = ["Paved Drive_N", "Paved Drive_P", "Paved Drive_Y"]

        if any(col in X_base.columns for col in cols_pd):
            print("\nDEBUG PavedDrive → precio:")
            for pd_cat in ["N", "P", "Y"]:
                df_test = X_base.copy()

                # apagar todas las dummies
                for c in cols_pd:
                    if c in df_test.columns:
                        df_test.loc[:, c] = 0

                # activar solo una categoría
                col = f"Paved Drive_{pd_cat}"
                if col in df_test.columns:
                    df_test.loc[:, col] = 1

                y_pred = float(bundle.predict(df_test).iloc[0])
                print(f"   {pd_cat:>2}: {y_pred:,.0f}")
    except Exception as e:
        print(f"(debug paved drive omitido: {e})")

        # === DEBUG Fence → precio: barrido de categorías ===
    try:
        cols_fence = [f"Fence_{f}" for f in ["GdPrv", "MnPrv", "GdWo", "MnWw", "NA"]]
        if any(col in X_base.columns for col in cols_fence):
            print("\nDEBUG Fence → precio:")
            for f in ["GdPrv", "MnPrv", "GdWo", "MnWw", "NA"]:
                df_test = X_base.copy()
                for c in cols_fence:
                    if c in df_test.columns:
                        df_test.loc[:, c] = 0
                col = f"Fence_{f}"
                if col in df_test.columns:
                    df_test.loc[:, col] = 1
                y_pred = float(bundle.predict(df_test).iloc[0])
                print(f"   {f:>5}: {y_pred:,.0f}")
    except Exception as e:
        print(f"(debug fence omitido: {e})")




    # ============ FIN DEBUGS ============
=======
    # --- DEBUG: Heating (TIPO) -> precio ---
    if any(c.startswith("Heating_") for c in X_base.columns):
        Xd = X_base.copy()
        for c in [c for c in Xd.columns if c.startswith("Heating_")]:
            Xd[c] = 0.0
        vals = []
        for nm in ["Floor","GasA","GasW","Grav","OthW","Wall"]:
            col = f"Heating_{nm}"
            if col in Xd.columns:
                Xd[col] = 1.0
                vals.append((nm, float(bundle.predict(Xd).iloc[0])))
                Xd[col] = 0.0
        print("DEBUG Heating (TIPO) -> precio:", vals)

    # --- DEBUG: Heating QC (NIVEL) -> precio ---
    if "Heating QC" in X_base.columns:
        vals = []
        for q in [0,1,2,3,4]:
            Xd = X_base.copy()
            Xd.loc[:, "Heating QC"] = q
            vals.append((q, float(bundle.predict(Xd).iloc[0])))
        print("DEBUG Heating QC (nivel) -> precio:", vals)

    # --- DEBUG: Basement Cond (NIVEL) -> precio ---
    if "Bsmt Cond" in feat_order:
        Xd = X_base.copy()
        vals = []
        for q in [-1,0,1,2,3,4]:
            Xd.loc[:, "Bsmt Cond"] = q
            vals.append((q, float(bundle.predict(Xd).iloc[0])))
        print("DEBUG Bsmt Cond -> precio:", vals)

    # DEBUG: terminar 100 ft² vs no terminar (manteniendo total constante)
    if all(c in feat_order for c in ["BsmtFin SF 1","Bsmt Unf SF","Total Bsmt SF"]):
        Xd = X_base.copy()
        def price(df): return float(bundle.predict(df).iloc[0])
        b1 = float(pd.to_numeric(base.row.get("BsmtFin SF 1"), errors="coerce") or 0.0)
        bu = float(pd.to_numeric(base.row.get("Bsmt Unf SF"),   errors="coerce") or 0.0)
        tb = float(pd.to_numeric(base.row.get("Total Bsmt SF"), errors="coerce") or (b1+bu))
        if bu >= 100:
            Xd.loc[:, "BsmtFin SF 1"] = b1 + 100
            Xd.loc[:, "Bsmt Unf SF"]  = bu - 100
            Xd.loc[:, "Total Bsmt SF"] = tb
            p_up = price(Xd)
            print(f"DEBUG Bsmt: +100 ft² terminados → Δprecio = {p_up - precio_base:,.2f}")
        
        # --- DEBUG: BsmtFin Type 1 -> precio ---
    B1_TYPES = ["GLQ","ALQ","BLQ","Rec","LwQ","Unf","No aplica"]
    if any(c.startswith("BsmtFin Type 1_") for c in X_base.columns):
        Xd = X_base.copy()
        for c in [c for c in Xd.columns if c.startswith("BsmtFin Type 1_")]:
            Xd[c] = 0.0
        vals = []
        for nm in B1_TYPES:
            col = f"BsmtFin Type 1_{nm}"
            if col in Xd.columns:
                Xd[col] = 1.0
                vals.append((nm, float(bundle.predict(Xd).iloc[0])))
                Xd[col] = 0.0
        print("DEBUG BsmtFin Type 1 -> precio:", [(nm, round(p, 2)) for nm, p in vals])

    # --- DEBUG: BsmtFin Type 2 -> precio ---
    B2_TYPES = ["GLQ","ALQ","BLQ","Rec","LwQ","Unf","No aplica"]
    if any(c.startswith("BsmtFin Type 2_") for c in X_base.columns):
        Xd = X_base.copy()
        for c in [c for c in Xd.columns if c.startswith("BsmtFin Type 2_")]:
            Xd[c] = 0.0
        vals = []
        for nm in B2_TYPES:
            col = f"BsmtFin Type 2_{nm}"
            if col in Xd.columns:
                Xd[col] = 1.0
                vals.append((nm, float(bundle.predict(Xd).iloc[0])))
                Xd[col] = 0.0
        print("DEBUG BsmtFin Type 2 -> precio:", [(nm, round(p, 2)) for nm, p in vals])

    # --- DEBUG: Fireplace Qu -> precio ---
    if "Fireplace Qu" in X_base.columns:
        vals = []
        for q in [-1,0,1,2,3,4]:
            Xd = X_base.copy()
            Xd.loc[:, "Fireplace Qu"] = q
            vals.append((q, float(bundle.predict(Xd).iloc[0])))
        print("DEBUG Fireplace Qu -> precio:", vals)

>>>>>>> 1e878992


    # ============ FIN DEBUGS ============

    # ===== construir MIP =====
    m: gp.Model = build_mip_embed(base.row, args.budget, ct, bundle)

    # Ajustes de resolución
    m.Params.MIPGap = PARAMS.mip_gap
    m.Params.TimeLimit = PARAMS.time_limit
    m.Params.LogToConsole = PARAMS.log_to_console

    # ===== objetivo como (Final - Inicial - Costos) =====
    m.ObjCon = -precio_base

    # Optimizar
    m.optimize()

    # ===== chequear factibilidad =====
    if m.Status not in (gp.GRB.OPTIMAL, gp.GRB.TIME_LIMIT):
        print("no se encontro solucion factible, status:", m.Status)
        try:
            if m.Status in (gp.GRB.INFEASIBLE, gp.GRB.INF_OR_UNBD):
                print("Intentando IIS (conjunto mínimo de restricciones en conflicto)...")
                m.computeIIS()
                viols = []
                try:
                    for c in m.getConstrs():
                        if c.getAttr(gp.GRB.Attr.IISConstr):
                            viols.append(c.ConstrName)
                except Exception:
                    pass
                try:
                    for gc in m.getGenConstrs():
                        try:
                            if gc.getAttr(gp.GRB.Attr.IISConstr):
                                viols.append(gc.GenConstrName)
                        except Exception:
                            pass
                except Exception:
                    pass
                try:
                    for v in m.getVars():
                        if v.getAttr(gp.GRB.Attr.IISLB):
                            viols.append(f"LB({v.VarName})")
                        if v.getAttr(gp.GRB.Attr.IISUB):
                            viols.append(f"UB({v.VarName})")
                except Exception:
                    pass
                if viols:
                    print("IIS (restricciones/bounds conflictivos):")
                    for nm in sorted(set(viols)):
                        print(" -", nm)
                try:
                    m.write("model_iis.ilp")
                    m.write("model_full.lp")
                    print("Archivos escritos: model_iis.ilp (IIS) y model_full.lp (modelo).")
                except Exception:
                    pass
        except Exception as e:
            print("Fallo al obtener IIS:", e)
        return

    # ===== leer precios =====
    precio_remodelada = float(m.getVarByName("y_price").X)
    y_log = float(m.getVarByName("y_log").X)  # por si quieres verlo

    # ===== reconstruir costos de remodelación (para reporte) =====
    def _pos(v: float) -> float:
        return v if v > 0 else 0.0

    def _num_base(name: str) -> float:
        try:
            return float(pd.to_numeric(base.row.get(name), errors="coerce"))
        except Exception:
            return 0.0

    base_vals = {
        "Bedroom AbvGr": _num_base("Bedroom AbvGr"),
        "Full Bath": _num_base("Full Bath"),
        "Garage Cars": _num_base("Garage Cars"),
    }

    def _to_float_safe(val) -> float:
        try:
            v = float(pd.to_numeric(val, errors="coerce"))
            return 0.0 if pd.isna(v) else v
        except Exception:
            return 0.0

    # decisiones óptimas (x_*)
    opt = {f.name: m.getVarByName(f"x_{f.name}").X for f in MODIFIABLE if m.getVarByName(f"x_{f.name}") is not None}

    cambios_costos = []

    # costos numéricos mapeados (dorms, baños, garage)
    def costo_var(nombre: str, base_v: float, nuevo_v: float) -> float:
        delta = nuevo_v - base_v
        if nombre == "Bedroom AbvGr":
            return _pos(delta) * ct.add_bedroom
        if nombre == "Full Bath":
            return _pos(delta) * ct.add_bathroom
        if nombre == "Garage Cars":
            return _pos(delta) * ct.garage_per_car
        return 0.0

    total_cost_vars = 0.0
    for nombre, base_v in base_vals.items():
        nuevo_v = _to_float_safe(opt.get(nombre, base_v))
        base_vf = _to_float_safe(base_v)
        c = costo_var(nombre, base_vf, nuevo_v)
        if abs(nuevo_v - base_vf) > 1e-9:
            cambios_costos.append((nombre, base_vf, nuevo_v, c))
        total_cost_vars += c

    # ---- Cocina (paquetes) ----
    def _q_to_ord(txt) -> int:
        MAP = {"Po": 0, "Fa": 1, "TA": 2, "Gd": 3, "Ex": 4}
        try:
            return int(txt)
        except Exception:
            return MAP.get(str(txt), -1)

    kq_base = _q_to_ord(base.row.get("Kitchen Qual", "TA"))
    dTA = dEX = 0
    kq_new = kq_base
    try:
        v_ta = m.getVarByName("x_delta_KitchenQual_TA")
        v_ex = m.getVarByName("x_delta_KitchenQual_EX")
        if v_ta is not None: dTA = int(round(v_ta.X))
        if v_ex is not None: dEX = int(round(v_ex.X))
    except Exception:
        pass
    try:
        v_kq = m.getVarByName("x_Kitchen Qual")
        if v_kq is not None:
            kq_new = int(round(v_kq.X))
    except Exception:
        if dTA:
            kq_new = max(kq_base, 2)
        if dEX:
            kq_new = max(kq_new, 4)

    kitchen_cost = dTA * ct.kitchenQual_upgrade_TA + dEX * ct.kitchenQual_upgrade_EX
    if (dTA or dEX) and (kq_new != kq_base):
        cambios_costos.append(("Kitchen Qual", kq_base, kq_new, float(kitchen_cost)))

    # ---- Utilities (solo si cambias) ----
    base_util_name = str(base.row.get("Utilities", "ELO"))
    if base_util_name not in UTIL_TO_ORD:
        base_util_name = ORD_TO_UTIL.get(_safe_util_ord(base.row.get("Utilities")), "ELO")

    util_pick = None
    for nm in ["ELO", "NoSeWa", "NoSewr", "AllPub"]:
        v = m.getVarByName(f"util_{nm}")
        if v is not None and v.X > 0.5:
            util_pick = nm
            break

    util_cost_add = 0.0
    if util_pick is not None and util_pick != base_util_name:
        util_cost_add = ct.util_cost(util_pick)
        cambios_costos.append(("Utilities", base_util_name, util_pick, float(util_cost_add)))

    # ---- Roof elegido + costos ----
    style_names = ["Flat","Gable","Gambrel","Hip","Mansard","Shed"]
    matl_names  = ["ClyTile","CompShg","Membran","Metal","Roll","Tar&Grv","WdShake","WdShngl"]
    style_new = None
    matl_new  = None
    for nm in style_names:
        v = m.getVarByName(f"roof_style_is_{nm}")
        if v is not None and v.X > 0.5:
            style_new = nm
            break
    for nm in matl_names:
        v = m.getVarByName(f"roof_matl_is_{nm}")
        if v is not None and v.X > 0.5:
            matl_new = nm
            break

    style_base = str(base.row.get("Roof Style", "Gable"))
    matl_base  = str(base.row.get("Roof Matl",  "CompShg"))

    roof_area = float(pd.to_numeric(base.row.get("Gr Liv Area"), errors="coerce") or 0.0)
    style_cost = 0.0
    matl_cost  = 0.0
    if style_new and style_new != style_base:
        style_cost = ct.roof_style_cost(style_new)
        cambios_costos.append(("Roof Style", style_base, style_new, style_cost))
    if matl_new and matl_new != matl_base:
        matl_cost = ct.roof_matl_cost(matl_new) * roof_area
        cambios_costos.append(("Roof Matl", matl_base, matl_new, matl_cost))

    # ---- Exterior 1st/2nd ----
    ext_names = ["AsbShng","AsphShn","BrkComm","BrkFace","CBlock","CemntBd","HdBoard",
                 "ImStucc","MetalSd","Plywood","PreCast","Stone","Stucco","VinylSd",
                 "Wd Sdng","WdShngl"]

    def _pick_ext(prefix: str, names: list[str]) -> str | None:
        for nm in names:
            v = m.getVarByName(f"{prefix}{nm}")
            if v is not None and v.X > 0.5:
                return nm
        return None

    ex1_new = _pick_ext("ex1_", ext_names)
    ex2_new = _pick_ext("ex2_", ext_names)
    ex1_base = str(base.row.get("Exterior 1st", "VinylSd"))
    ex2_base = str(base.row.get("Exterior 2nd", ex1_base))
    area_ext = ct.exterior_area_proxy(base.row)

    ext_cost_sum = 0.0
    if ex1_new and ex1_new != ex1_base:
        c_demo = (ct.exterior_demo_face1 * area_ext)
        c_mat  = (ct.ext_mat_cost(ex1_new) * area_ext)
        ext_cost_sum += (c_demo + c_mat)
        cambios_costos.append(("Exterior 1st", ex1_base, ex1_new, c_demo + c_mat))
    if ex2_new and ex2_new != ex2_base:
        c_demo = (ct.exterior_demo_face2 * area_ext)
        c_mat  = (ct.ext_mat_cost(ex2_new) * area_ext)
        ext_cost_sum += (c_demo + c_mat)
        cambios_costos.append(("Exterior 2nd", ex2_base, ex2_new, c_demo + c_mat))

    # ---- Exter Qual / Exter Cond (reporte + costo) ----
    def _q_to_ord_report(v):
        MAP = {"Po": 0, "Fa": 1, "TA": 2, "Gd": 3, "Ex": 4}
        try:
            return int(v)
        except Exception:
            return MAP.get(str(v), 2)

    exter_qual_cost = 0.0
    exter_cond_cost = 0.0
    try:
        # Exter Qual
        v_exq = m.getVarByName("x_Exter Qual")
        if v_exq is not None:
            exq_new = int(round(v_exq.X))
            exq_base = _q_to_ord_report(base.row.get("Exter Qual", "TA"))
            if exq_new > exq_base:
                exter_qual_cost = (exq_new - exq_base) * ct.exter_qual_upgrade_per_level
                cambios_costos.append(("Exter Qual", exq_base, exq_new, exter_qual_cost))

        # Exter Cond
        v_exc = m.getVarByName("x_Exter Cond")
        if v_exc is not None:
            exc_new = int(round(v_exc.X))
            exc_base = _q_to_ord_report(base.row.get("Exter Cond", "TA"))
            if exc_new > exc_base:
                exter_cond_cost = (exc_new - exc_base) * ct.exter_cond_upgrade_per_level
                cambios_costos.append(("Exter Cond", exc_base, exc_new, exter_cond_cost))
    except Exception:
        pass

    # ---- Electrical ----
    elec_extra = 0.0
    try:
        picked = None
        for nm in ["SBrkr","FuseA","FuseF","FuseP","Mix"]:
            v = m.getVarByName(f"x_elect_is_{nm}")
            if v is not None and v.X > 0.5:
                picked = nm
                break
        base_elec = str(base.row.get("Electrical", "SBrkr"))
        if picked and picked != base_elec:
            elec_extra = ct.electrical_demo_small + ct.electrical_cost(picked)
            cambios_costos.append(("Electrical", base_elec, picked, elec_extra))
    except Exception:
        pass

    # ---- Garage Finish (reporte + costo + debug) ----
    try:
        base_gf = {nm: float(base.row.get(f"Garage Finish_{nm}", 0.0)) for nm in ["Fin", "RFn", "Unf", "No aplica"]}
        sol_gf = {nm: m.getVarByName(f"x_garage_finish_is_{nm}").X if m.getVarByName(f"x_garage_finish_is_{nm}") else 0.0
                for nm in ["Fin", "RFn", "Unf", "No aplica"]}
        upg_val = m.getVarByName("x_UpgGarageFinish").X if m.getVarByName("x_UpgGarageFinish") else 0.0

        # detectar categorías (si no hay ninguna activa, usar "No aplica")
        gf_before = next((k for k, v in base_gf.items() if v == 1), "No aplica")
        gf_after = max(sol_gf, key=sol_gf.get) if sol_gf else "No aplica"

        if gf_before != gf_after:
            # si hay cambio, obtener costo
            costo_gf = ct.garage_finish_cost(gf_after)
            cambios_costos.append(("Garage Finish", gf_before, gf_after, costo_gf))
            print(f"Cambio en acabado de garage: {gf_before} → {gf_after} ({money(costo_gf)})")
        else:
            print(f"Sin cambio en acabado de garage (sigue en {gf_before})")

    except Exception as e:
        print("⚠️ (aviso, no crítico) error leyendo resultado de GarageFinish:", e)


        # ---- Pool QC (reporte + costo + debug) ----
    try:
        pool_area = float(pd.to_numeric(base.row.get("Pool Area"), errors="coerce") or 0.0)

        # si es ordinal (0–4) en lugar de dummies:
        if "Pool QC" in base.row.index:
            MAP = {"Po": 0, "Fa": 1, "TA": 2, "Gd": 3, "Ex": 4}
            revMAP = {v: k for k, v in MAP.items()}

            pq_before_val = MAP.get(str(base.row.get("Pool QC", "No aplica")), None)
            v_pool = m.getVarByName("x_Pool QC")

            if v_pool is not None:
                pq_after_val = int(round(v_pool.X))
                pq_before = revMAP.get(pq_before_val, "No aplica")
                pq_after = revMAP.get(pq_after_val, "No aplica")

                if pq_before != pq_after:
                    costo_pq = ct.poolqc_costs.get(pq_after, 0.0) + ct.pool_area_cost * pool_area
                    cambios_costos.append(("Pool QC", pq_before, pq_after, costo_pq))
                    print(f"Cambio en calidad de piscina: {pq_before} → {pq_after} ({money(costo_pq)})")
                else:
                    print(f"Sin cambio en calidad de piscina (sigue en {pq_before})")
            else:
                print("(info) variable x_Pool QC no presente en modelo")
        else:
            print("(info) columna Pool QC no está en base.row")
    except Exception as e:
        print(f"⚠️ (aviso, no crítico) error leyendo resultado de Pool QC:", e)


        # ========== AMPLIACIONES Y AGREGADOS (post-solve) ==========
    try:
        # --- Parámetros fijos ---
        A_Full, A_Half, A_Kitch, A_Bed = 40.0, 20.0, 75.0, 70.0

        # --- Binarios de agregados ---
        agregados = {
            "AddFull": ("Full Bath", A_Full, ct.construction_cost),
            "AddHalf": ("Half Bath", A_Half, ct.construction_cost),
            "AddKitch": ("Kitchen", A_Kitch, ct.construction_cost),
            "AddBed": ("Bedroom", A_Bed, ct.construction_cost),
        }

        for key, (nombre, area, costo_unit) in agregados.items():
            var = m.getVarByName(f"x_{key}")
            if var and var.X > 0.5:
                costo_total = costo_unit * area
                cambios_costos.append((nombre, "sin", "agregado", costo_total))
                print(f"agregado: {nombre} (+{area:.0f} ft²) → costo {money(costo_total)}")

        # --- Ampliaciones ---
        AMPL_COMPONENTES = [
            "Garage Area", "Wood Deck SF", "Open Porch SF", "Enclosed Porch",
            "3Ssn Porch", "Screen Porch", "Pool Area"
        ]
        COSTOS = {10: ct.ampl10_cost, 20: ct.ampl20_cost, 30: ct.ampl30_cost}

        for comp in AMPL_COMPONENTES:
            base_val = float(pd.to_numeric(base.row.get(comp), errors="coerce") or 0.0)
            if base_val <= 0:
                continue

            for pct in [10, 20, 30]:
                v = m.getVarByName(f"x_z{pct}_{comp.replace(' ', '')}")
                if v and v.X > 0.5:
                    delta = base_val * pct / 100
                    costo = COSTOS[pct] * delta
                    cambios_costos.append((f"{comp} (+{pct}%)", base_val, base_val + delta, costo))
                    print(f"ampliación: {comp} +{pct}% (+{delta:.1f} ft²) → costo {money(costo)}")
                    break  # sólo una por componente

    except Exception as e:
        print(f"⚠️ error leyendo ampliaciones/agregados: {e}")

    
        # ========== GARAGE QUAL / COND (post-solve) ==========
    try:
        G_CATS = ["Ex", "Gd", "TA", "Fa", "Po", "NA"]
        base_row = base.row

        # --- funciones auxiliares ---
        def _get_base(attr, g):
            return float(base_row.get(f"{attr}_{g}", 0.0) or 0.0)

        def _get_new_val(varname):
            v = m.getVarByName(varname)
            return v.X if v else 0.0

        def _find_selected(attr_prefix):
            for g in G_CATS:
                v = m.getVarByName(f"x_{attr_prefix}_is_{g}")
                if v and v.X > 0.5:
                    return g
            return "No aplica"

        # --- leer categorías base ---
        base_qual = next((g for g in G_CATS if _get_base("Garage Qual", g) == 1), "No aplica")
        base_cond = next((g for g in G_CATS if _get_base("Garage Cond", g) == 1), "No aplica")

        # --- categorías nuevas ---
        new_qual = _find_selected("garage_qual")
        new_cond = _find_selected("garage_cond")

        # --- costos ---
        def _cost(g):
            return ct.garage_qc_costs.get(g, 0.0)

        cost_qual = _cost(new_qual) if new_qual != base_qual else 0.0
        cost_cond = _cost(new_cond) if new_cond != base_cond else 0.0

        # --- impresión por consola ---
        print("\nCambios en GarageQual / GarageCond:")
        print(f"  GarageQual: {base_qual} → {new_qual}  "
              f"({'sin cambio' if base_qual == new_qual else f'costo ${cost_qual:,.0f}'})")
        print(f"  GarageCond: {base_cond} → {new_cond}  "
              f"({'sin cambio' if base_cond == new_cond else f'costo ${cost_cond:,.0f}'})")

        # --- registrar en resumen final ---
        if base_qual != new_qual:
            cambios_costos.append(
                ("GarageQual", base_qual, new_qual, cost_qual)
            )
        if base_cond != new_cond:
            cambios_costos.append(
                ("GarageCond", base_cond, new_cond, cost_cond)
            )

    except Exception as e:
        print(f"(post-solve garage qual/cond omitido: {e})")
    # ================== FIN AMPLIACIONES Y AGREGADOS ==========

        # ========== PAVED DRIVE (post-solve) ==========
    try:
        PAVED_CATS = ["Y", "P", "N"]

        def _find_selected_pd():
            for d in PAVED_CATS:
                v = m.getVarByName(f"x_paved_drive_is_{d}")
                if v and v.X > 0.5:
                    return d
            return "N"

        base_pd = str(base.row.get("Paved Drive", "N")).strip()
        new_pd = _find_selected_pd()

        cost_pd = ct.paved_drive_cost(new_pd) if new_pd != base_pd else 0.0

        print("\nCambio en PavedDrive:")
        print(f"  {base_pd} → {new_pd}  "
              f"({'sin cambio' if base_pd == new_pd else f'costo ${cost_pd:,.0f}'})")

        if base_pd != new_pd:
            cambios_costos.append(("Paved Drive", base_pd, new_pd, cost_pd))

    except Exception as e:
        print(f"(post-solve paved drive omitido: {e})")

    # ================== FIN PAVED DRIVE ==========

        # ========== FENCE (post-solve) ==========
    try:
        FENCE_CATS = ["GdPrv", "MnPrv", "GdWo", "MnWw", "NA"]

        def _find_selected_fence():
            for f in FENCE_CATS:
                v = m.getVarByName(f"x_fence_is_{f}")
                if v and v.X > 0.5:
                    return f
            return "NA"

        base_f = str(base.row.get("Fence", "NA")).strip()
        new_f = _find_selected_fence()
        lot_front = float(pd.to_numeric(base.row.get("Lot Frontage"), errors="coerce") or 0.0)

        cost_f = 0.0
        if base_f == "NA" and new_f in ["MnPrv", "GdPrv"]:
            cost_f = ct.fence_build_cost_per_ft * lot_front
        elif new_f != base_f:
            cost_f = ct.fence_category_cost(new_f)

        print("\nCambio en Fence:")
        print(f"  {base_f} → {new_f}  "
              f"({'sin cambio' if base_f == new_f else f'costo ${cost_f:,.0f}'})")

        if base_f != new_f:
            cambios_costos.append(("Fence", base_f, new_f, cost_f))

    except Exception as e:
        print(f"(post-solve fence omitido: {e})")
    # ================== FIN FENCE ==========


    # ---- Mas Vnr Type ----
    MVT_NAMES = ["BrkCmn", "BrkFace", "CBlock", "Stone", "No aplica", "None"]
    def _pick_mvt_from_model() -> str | None:
        for nm in MVT_NAMES:
            v = m.getVarByName(f"x_mvt_is_{nm}")
            if v is not None and v.X > 0.5:
                return nm
        return None

    mvt_extra = 0.0
    try:
        mvt_pick = _pick_mvt_from_model()
        mvt_base = str(base.row.get("Mas Vnr Type", "No aplica")).strip()

        v_mv_area = m.getVarByName("x_Mas Vnr Area")
        if v_mv_area is not None:
            mv_area = float(v_mv_area.X)
        else:
            try:
                mv_area = float(pd.to_numeric(base.row.get("Mas Vnr Area"), errors="coerce") or 0.0)
            except Exception:
                mv_area = 0.0

        if (mvt_pick is not None) and (mvt_pick != mvt_base):
            mvt_extra = ct.mas_vnr_cost(mvt_pick) * mv_area
            cambios_costos.append(("Mas Vnr Type", mvt_base, mvt_pick, mvt_extra))
    except Exception:
        pass

    # ---- Central Air (reporte + costo) ----
    central_air_cost_add = 0.0
    try:
        base_air = "Y" if str(base.row.get("Central Air", "N")).strip() in {"Y","Yes","1","True"} else "N"
        v_yes = m.getVarByName("central_air_yes")
        if v_yes is not None:
            pick = "Y" if v_yes.X > 0.5 else "N"
            print(f"Central Air (base -> óptimo): {base_air} -> {pick}")
            if pick != base_air:
                central_air_cost_add = float(ct.central_air_install)
                cambios_costos.append(("Central Air", base_air, pick, central_air_cost_add))
    except Exception:
        pass

    # ---- Heating (reporte + costo) ----
    heating_cost_report = 0.0
    try:
        heat_types = ["Floor","GasA","GasW","Grav","OthW","Wall"]
        heat_base = str(base.row.get("Heating","GasA")).strip()

        # tipo final (admite 'x_heat_is_*' o 'heat_is_*')
        heat_new = None
        for nm in heat_types:
            v = _getv(m, f"x_heat_is_{nm}", f"heat_is_{nm}")
            if v is not None and v.X > 0.5:
                heat_new = nm
                break

        # upg_type / change_type (admite con/sin x_)
        v_change = _getv(m, "x_heat_change_type", "heat_change_type")
        v_upg    = _getv(m, "x_heat_upg_type",   "heat_upg_type")

        change_type = int(round(v_change.X)) if v_change is not None else 0
        upg_type    = int(round(v_upg.X))    if v_upg    is not None else 0

        # 1) Reconstruir mismo tipo
        if upg_type == 1 and change_type == 0:
            c_same = ct.heating_type_cost(heat_base)
            heating_cost_report += c_same
            cambios_costos.append(("Heating (reconstruir tipo)", heat_base, heat_base, c_same))

        # 2) Cambiar a tipo más caro
        if heat_new and heat_new != heat_base:
            c_new = ct.heating_type_cost(heat_new)
            heating_cost_report += c_new
            cambios_costos.append(("Heating (tipo)", heat_base, heat_new, c_new))

        # 3) Cambiar calidad
        qc_map = {0:"Po",1:"Fa",2:"TA",3:"Gd",4:"Ex"}
        qc_base_val = _qual_to_ord(base.row.get("Heating QC"), default=2)
        qc_base_txt = qc_map[qc_base_val]
        vq = _getv(m, "x_Heating QC", "x_HeatingQC")
        if vq is not None:
            qc_new_val = int(round(vq.X))
            if qc_new_val != qc_base_val:
                qc_new_txt = qc_map.get(qc_new_val, str(qc_new_val))
                c_qc = ct.heating_qc_cost(qc_new_txt)
                heating_cost_report += c_qc
                cambios_costos.append(("Heating QC", qc_base_txt, qc_new_txt, c_qc))
    except Exception as e:
        print("[HEAT-DEBUG] Error en reporte:", e)

    # ---- BsmtFin: reconstrucción de valores + costo ----
    bsmt_finish_cost_report = 0.0
    try:
        v_fin = m.getVarByName("bsmt_finish")
        v_tr1 = m.getVarByName("bsmt_tr1")
        v_tr2 = m.getVarByName("bsmt_tr2")
        b1_var = m.getVarByName("bsmt_fin1")
        b2_var = m.getVarByName("bsmt_fin2")
        bu_var = m.getVarByName("bsmt_unf")

        if all(v is not None for v in [v_fin, v_tr1, v_tr2, b1_var, b2_var, bu_var]):
            tr1 = float(v_tr1.X)
            tr2 = float(v_tr2.X)

            # bases
            b1b = float(pd.to_numeric(base.row.get("BsmtFin SF 1"), errors="coerce") or 0.0)
            b2b = float(pd.to_numeric(base.row.get("BsmtFin SF 2"), errors="coerce") or 0.0)
            bub = float(pd.to_numeric(base.row.get("Bsmt Unf SF"),   errors="coerce") or 0.0)
            tbb = float(pd.to_numeric(base.row.get("Total Bsmt SF"), errors="coerce") or (b1b+b2b+bub))

            # nuevos desde variables (conservación)
            b1n = float(b1_var.X)
            b2n = float(b2_var.X)
            bun = float(bu_var.X)
            tbn = b1n + b2n + bun

            # costo: solo lo trasladado a “fin”
            added = tr1 + tr2
            if added > 1e-9:
                bsmt_finish_cost_report = ct.finish_basement_per_f2 * added

            # cambios para imprimir (cobrando solo lo que corresponde)
            if abs(b1n - b1b) > 1e-9:
                cambios_costos.append(("BsmtFin SF 1", b1b, b1n, ct.finish_basement_per_f2 * tr1))
            if abs(b2n - b2b) > 1e-9:
                cambios_costos.append(("BsmtFin SF 2", b2b, b2n, ct.finish_basement_per_f2 * tr2))
            if abs(bun - bub) > 1e-9:
                cambios_costos.append(("Bsmt Unf SF",  bub, bun, 0.0))
            if abs(tbn - tbb) > 1e-9:
                cambios_costos.append(("Total Bsmt SF", tbb, tbn, 0.0))
    except Exception as e:
        print("[BSMT-DEBUG] error construyendo reporte:", e)

    # Fallback (si no existían tr1/tr2/vars de conservación): usar solo delta positivo
    if bsmt_finish_cost_report == 0.0:
        try:
            b1_base = float(pd.to_numeric(base.row.get("BsmtFin SF 1"), errors="coerce") or 0.0)
            b2_base = float(pd.to_numeric(base.row.get("BsmtFin SF 2"), errors="coerce") or 0.0)
            b1_new  = _to_float_safe(opt.get("BsmtFin SF 1", b1_base))
            b2_new  = _to_float_safe(opt.get("BsmtFin SF 2", b2_base))
            c_b1 = max(0.0, b1_new - b1_base) * ct.finish_basement_per_f2
            c_b2 = max(0.0, b2_new - b2_base) * ct.finish_basement_per_f2
            if c_b1 > 0:
                cambios_costos.append(("BsmtFin SF 1", b1_base, b1_new, c_b1))
            if c_b2 > 0:
                cambios_costos.append(("BsmtFin SF 2", b2_base, b2_new, c_b2))
            bsmt_finish_cost_report = c_b1 + c_b2
        except Exception:
            pass


    # ---- Bsmt Cond (reporte + costo) ----
    bsmt_cond_cost_report = 0.0
    try:
        v_bc = m.getVarByName("x_Bsmt Cond")
        if v_bc is not None:
            bc_new = int(round(v_bc.X))
            inv_map = {0:"Po",1:"Fa",2:"TA",3:"Gd",4:"Ex"}
            def _ord(v):
                M={"Po":0,"Fa":1,"TA":2,"Gd":3,"Ex":4}
                try: return int(v)
                except: return M.get(str(v),2)
            bc_base = _ord(base.row.get("Bsmt Cond","TA"))
            if bc_new > bc_base:
                bc_new_txt  = inv_map[bc_new]
                bc_base_txt = inv_map[bc_base]
                # si definiste ct.bsmt_cond_cost(nivel), úsalo; si no, costo por nivel:
                try:
                    c_bc = ct.bsmt_cond_cost(bc_new_txt)
                except Exception:
                    c_bc = (bc_new - bc_base) * 2000.0
                bsmt_cond_cost_report += c_bc
                cambios_costos.append(("Bsmt Cond", bc_base_txt, bc_new_txt, c_bc))
    except Exception:
        pass

    # ---- BsmtFin Type 1/2 (reporte + costo) ----
    bsmt_type_cost_report = 0.0
    TYPES = ["GLQ","ALQ","BLQ","Rec","LwQ","Unf","No aplica"]

    def _pick_cat(prefix: str) -> str | None:
        # intenta con y sin 'x_' por si difieren los nombres
        for nm in TYPES:
            v = _getv(m, f"x_{prefix}{nm}", f"{prefix}{nm}")
            if v is not None and v.X > 0.5:
                return nm
        return None

    # Base (desde la casa)
    b1_base = str(base.row.get("BsmtFin Type 1", "No aplica")).strip()
    b2_base = str(base.row.get("BsmtFin Type 2", "No aplica")).strip()

    # Nuevo (desde el modelo)
    b1_new = _pick_cat("b1_is_") or b1_base
    b2_new = _pick_cat("b2_is_") or b2_base

    # Costo por tipología (ajusta tu CostTables.bsmt_type_cost)
    def _bsmt_type_cost(nm: str) -> float:
        try:
            return float(ct.bsmt_type_cost(nm))
        except Exception:
            return 0.0

    if b1_new != b1_base:
        c = _bsmt_type_cost(b1_new)
        cambios_costos.append(("BsmtFin Type 1", b1_base, b1_new, c))
        bsmt_type_cost_report += c

    # En Ames, Type 2 puede no existir; cobra solo si la base tenía algo
    if b2_base != "No aplica" and b2_new != b2_base:
        c = _bsmt_type_cost(b2_new)
        cambios_costos.append(("BsmtFin Type 2", b2_base, b2_new, c))
        bsmt_type_cost_report += c

    # reflejar en snapshot SOLO si opt_dict ya existe en ese punto
    if 'opt_dict' in locals():
        opt_dict["BsmtFin Type 1"] = b1_new
        opt_dict["BsmtFin Type 2"] = b2_new

    # ---- Fireplace Qu (reporte + costo) ----
    fp_cost_report = 0.0
    try:
        v_fp = m.getVarByName("x_Fireplace Qu")
        if v_fp is not None:
            new_val = int(round(v_fp.X))
            MAPI = {-1:"No aplica", 0:"Po",1:"Fa",2:"TA",3:"Gd",4:"Ex"}
            base_val = _qual_to_ord(base.row.get("Fireplace Qu"), default=-1)  # usa tu helper actual
            base_txt = MAPI.get(base_val, "No aplica")
            new_txt  = MAPI.get(new_val,  "No aplica")

            # Política: si base = No aplica, no debería cambiar porque lo fijamos en el MIP
            # Si base >=0 y cambia a otro nivel, cobra costo del nivel nuevo (ajusta si tu tabla es incremental)
            if base_val >= 0 and new_val != base_val:
                c = ct.fireplace_cost(new_txt)  # o ct.fireplace_cost_level(new_txt) según tu tabla
                fp_cost_report += c
                cambios_costos.append(("Fireplace Qu", base_txt, new_txt, c))
    except Exception:
        pass



    # === total final de costos para reporte ===
    total_cost = (
        float(ct.project_fixed)
        + total_cost_vars
        + float(kitchen_cost)
        + float(util_cost_add)
        + float(elec_extra)
        + float(mvt_extra)
        + float(style_cost)
        + float(matl_cost)
        + float(ext_cost_sum)
        + float(central_air_cost_add)
        + float(exter_qual_cost)
        + float(exter_cond_cost)
        + float(heating_cost_report)
        + float(bsmt_cond_cost_report)
        + float(bsmt_finish_cost_report)
        + float(bsmt_type_cost_report) 
        + float(fp_cost_report)
    )

    # ===== métricas =====
    aumento_utilidad = (precio_remodelada - precio_base) - total_cost

    print("\n===== RESULTADOS DE LA OPTIMIZACIÓN =====")

    # ===== impresión =====

    if aumento_utilidad <= 0:
        print("tu casa ya esta en su punto optimo para tu presupuesto")
        print(f"precio casa base: {money(precio_base)}")
        print(f"precio casa remodelada (optimo hallado): {money(precio_remodelada)}")
        print(f"costos totales de remodelacion: {money(total_cost)}")
    else:
        print(f"Aumento de Utilidad: {money(aumento_utilidad)}")
        print(f"precio casa base: {money(precio_base)}")
        print(f"precio casa remodelada: {money(precio_remodelada)}")
        print(f"costos totales de remodelacion: {money(total_cost)}\n")

        print("Cambios hechos en la casa")
        CAT_FIELDS = {
            "Mas Vnr Type","Roof Style","Roof Matl","Utilities",
            "Electrical","Exterior 1st","Exterior 2nd","Central Air","Heating (tipo)",
            "Heating (reconstruir tipo)", "Heating QC"
        }

        for nombre, b, n, c in cambios_costos:
            if nombre in CAT_FIELDS:
                b_show, n_show = (str(b), str(n))
            else:
                b_show, n_show = (frmt_num(b), frmt_num(n))
            suf = f" (costo {money(c)})" if c > 0 else " (sin costo mapeado)"
            print(f"- {nombre}: en casa base -> {b_show}  ,  en casa nueva -> {n_show}{suf}")

        # ================== SNAPSHOT: Atributos base vs óptimo ==================
        def _qual_ord_to_txt(v: int) -> str:
            MAP = {-1: "No aplica", 0: "Po", 1: "Fa", 2: "TA", 3: "Gd", 4: "Ex"}
            try:
                iv = int(round(float(v)))
                return MAP.get(iv, str(v))
            except Exception:
                return str(v)

        def _util_ord_to_txt(v: int | float | str) -> str:
            try:
                iv = int(round(float(v)))
            except Exception:
                return str(v)
            return {0:"ELO", 1:"NoSeWa", 2:"NoSewr", 3:"AllPub"}.get(iv, str(v))

        # 1) partimos de la fila original (dict) y clonamos
        base_dict = dict(base.row.items())
        opt_dict  = dict(base.row.items())  # iremos sobre-escribiendo con lo óptimo

        # 2) numéricos que sí modificamos (si existen en el modelo/instancia)
        for nm in ["Bedroom AbvGr","Full Bath","Garage Cars","Total Bsmt SF",
                   "Gr Liv Area","1st Flr SF","2nd Flr SF","Low Qual Fin SF",
                   "Mas Vnr Area","TotRms AbvGrd","Kitchen AbvGr","Half Bath","Wood Deck SF",
                   "BsmtFin SF 1","BsmtFin SF 2","Bsmt Unf SF"]:
            if nm in base_dict and nm in opt:
                try:
                    opt_dict[nm] = float(opt[nm])
                except Exception:
                    pass

        # 3) calidades (si existen)
        for nm in ["Kitchen Qual","Exter Qual","Exter Cond","Bsmt Qual","Bsmt Cond",
                   "Heating QC","Fireplace Qu","Garage Qual","Garage Cond","Pool QC"]:
            if nm in base_dict:
                if f"x_{nm}" in [v.VarName for v in m.getVars()]:
                    try:
                        val = m.getVarByName(f"x_{nm}").X
                        opt_dict[nm] = _qual_ord_to_txt(val)
                    except Exception:
                        pass

        # 4) Utilities (ordinal→texto)
        if "Utilities" in base_dict:
            if util_pick is not None:
                opt_dict["Utilities"] = util_pick
            elif "Utilities" in opt:
                opt_dict["Utilities"] = _util_ord_to_txt(opt["Utilities"])

        # 5) Central Air (binaria Y/N)
        try:
            v_yes = m.getVarByName("central_air_yes")
            if v_yes is not None:
                opt_dict["Central Air"] = "Y" if v_yes.X > 0.5 else "N"
        except Exception:
            pass

        # 7) Roof resultado final
        if style_new is not None:
            opt_dict["Roof Style"] = style_new
        if matl_new is not None:
            opt_dict["Roof Matl"] = matl_new

        # 8) Exterior 1st/2nd
        if ex1_new is not None:
            opt_dict["Exterior 1st"] = ex1_new
        if ex2_new is not None:
            opt_dict["Exterior 2nd"] = ex2_new

        # 10) Imprimir snapshot
        keys = sorted(set(base_dict.keys()) | set(opt_dict.keys()))
        rows = []
        for k in keys:
            b = base_dict.get(k, "")
            n = opt_dict.get(k, "")
            def _fmt(v):
                try:
                    fv = float(pd.to_numeric(v, errors="coerce"))
                    if pd.isna(fv):
                        return str(v)
                    return f"{fv:,.2f}" if abs(fv - round(fv)) > 1e-6 else f"{int(round(fv))}"
                except Exception:
                    return str(v)
            rows.append((k, _fmt(b), _fmt(n)))

        df_snapshot = pd.DataFrame(rows, columns=["Atributo", "Base", "Óptimo"])
        pd.set_option("display.max_rows", 9999)
        print("\n=== SNAPSHOT: atributos de la casa (Base vs Óptimo) ===")
        print(df_snapshot.to_string(index=False))

    print("\n===== FIN RESULTADOS DE LA OPTIMIZACIÓN =====")

        # ===== MÉTRICAS DE RENDIMIENTO (tiempo y gap) =====
    try:
        tiempo_total = m.Runtime  # tiempo total en segundos
        gap_final = getattr(m, "MIPGap", None)

        print("\n===== MÉTRICAS DEL OPTIMIZADOR =====")
        print(f"⏱️  Tiempo total de ejecución: {tiempo_total:,.2f} segundos "
              f"({tiempo_total/60:.2f} min)")
        if gap_final is not None and gap_final < gp.GRB.INFINITY:
            print(f"📉 MIP Gap final: {gap_final*100:.2f}%")
        else:
            print("📉 MIP Gap final: no disponible (modelo sin convergencia)")
    except Exception as e:
        print(f"(no se pudo calcular métricas de rendimiento: {e})")



if __name__ == "__main__":
    main()<|MERGE_RESOLUTION|>--- conflicted
+++ resolved
@@ -257,7 +257,6 @@
     except Exception:
         pass
 
-<<<<<<< HEAD
 
         # === DEBUG Garage Finish → precio: barrido Fin, RFn, Unf, No aplica ===
     try:
@@ -411,7 +410,6 @@
 
 
     # ============ FIN DEBUGS ============
-=======
     # --- DEBUG: Heating (TIPO) -> precio ---
     if any(c.startswith("Heating_") for c in X_base.columns):
         Xd = X_base.copy()
@@ -497,7 +495,6 @@
             vals.append((q, float(bundle.predict(Xd).iloc[0])))
         print("DEBUG Fireplace Qu -> precio:", vals)
 
->>>>>>> 1e878992
 
 
     # ============ FIN DEBUGS ============
